--- conflicted
+++ resolved
@@ -7,10 +7,7 @@
  - Added support for Node 0.11
  - Updated `bluebird`, which modified the [promise api](https://github.com/petkaantonov/bluebird/blob/v2.2.1/API.md) somewhat
  - moved the log generator into it's own package [makelogs](https://www.npmjs.org/package/makelogs)
-<<<<<<< HEAD
  - [Lower the logging level of `Request complete`](https://github.com/elasticsearch/elasticsearch-js/pull/122)
-=======
->>>>>>> 6d0a15d8
 
 ## 2.2 (Mar 27 2014)
 - The default API version is now `'1.2'`
