module.exports = {
  generate: {
    exec: 'node ./scripts/generate/index.js',
    options: {
      passArgs: [
        'verbose',
        'es_branch'
      ]
    }
  },
<<<<<<< HEAD
  browser_unit_tests: {
    exec: './node_modules/.bin/testling .',
    options: {
      cwd: '.'
=======
  generate_yaml_tests: {
    exec: 'node ./scripts/generate/index.js --no-api',
    options: {
      passArgs: [
        'verbose',
        'es_branch'
      ]
>>>>>>> 58cc6336
    }
  },
  browser_integration_tests: {
    exec: 'node ./scripts/run_browser_integration_suite',
    options: {
      passArgs: [
        'browsers'
      ]
    }
  },
  browser_unit_tests: {
    exec: './node_modules/.bin/testling .',
    options: {
      passArgs: [
        'x'
      ]
    }
  }
};<|MERGE_RESOLUTION|>--- conflicted
+++ resolved
@@ -8,12 +8,6 @@
       ]
     }
   },
-<<<<<<< HEAD
-  browser_unit_tests: {
-    exec: './node_modules/.bin/testling .',
-    options: {
-      cwd: '.'
-=======
   generate_yaml_tests: {
     exec: 'node ./scripts/generate/index.js --no-api',
     options: {
@@ -21,7 +15,6 @@
         'verbose',
         'es_branch'
       ]
->>>>>>> 58cc6336
     }
   },
   browser_integration_tests: {
