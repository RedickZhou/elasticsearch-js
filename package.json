{
  "author": {
    "name": "Spencer Alger",
    "company": "Elasticsearch BV"
  },
  "name": "elasticsearch",
  "description": "The official low-level Elasticsearch client for Node.js and the browser.",
  "main": "src/elasticsearch.js",
  "homepage": "http://www.elasticsearch.org/guide/en/elasticsearch/client/javascript-api/current/index.html",
<<<<<<< HEAD
  "version": "1.5.3",
=======
  "version": "1.5.2",
>>>>>>> 32bc9856
  "browser": {
    "./src/lib/connectors/index.js": "./src/lib/connectors/browser_index.js",
    "./src/lib/loggers/index.js": "./src/lib/loggers/browser_index.js",
    "./src/lib/apis/index.js": "./src/lib/apis/browser_index.js",
    "./test/mocks/server.js": "./test/mocks/browser_server.js",
    "lodash": "./node_modules/lodash/dist/lodash.compat.js"
  },
  "config": {
    "blanket": {
      "pattern": "specified in test/unit/coverage.js"
    },
    "supported_es_branches": [
      "master",
      "1.x",
      "1.0",
      "0.90"
    ],
    "default_api_branch": "0.90"
  },
  "devDependencies": {
    "mocha": "~1.14.0",
    "async": "~0.2.9",
    "moment": "~2.4.0",
    "js-yaml": "~2.1.3",
    "optimist": "~0.6.0",
    "browserify": "~2.35.1",
    "grunt": "~0.4.1",
    "grunt-contrib-jshint": "~0.7.1",
    "grunt-browserify": "~1.2.11",
    "grunt-contrib-clean": "~0.5.0",
    "grunt-contrib-uglify": "~0.2.7",
    "grunt-contrib-concat": "~0.3.0",
    "xmlbuilder": "~0.4.3",
    "grunt-contrib-watch": "~0.5.3",
    "mocha-lcov-reporter": "0.0.1",
    "blanket": "~1.1.5",
    "sinon": "~1.7.3",
    "nock": "0.27.0",
    "open": "0.0.4",
    "load-grunt-tasks": "~0.2.0",
    "load-grunt-config": "~0.7.0",
    "grunt-s3": "~0.2.0-alpha.3",
    "grunt-run": "*",
    "grunt-contrib-compress": "~0.5.3",
    "grunt-contrib-copy": "~0.4.1",
    "grunt-prompt": "~0.1.2",
    "grunt-mocha-cov": "~0.2.0",
    "grunt-open": "~0.2.2",
    "glob": "~3.2.7",
    "expect.js": "~0.2.0",
    "aliasify": "~1.2.4",
    "express": "~3.4.7",
    "grunt-saucelabs": "git://github.com/spenceralger/grunt-saucelabs.git",
    "find-root": "~0.1.1",
    "event-stream": "~3.1.0"
  },
  "license": "Apache 2.0",
  "dependencies": {
    "chalk": "~0.3.0",
    "forever-agent": "~0.5.2",
    "lodash-node": "~2.3.0",
    "when": "~2.6.0"
  },
  "repository": {
    "type": "git",
    "url": "http://github.com/elasticsearch/elasticsearch-js.git"
  },
  "scripts": {
    "test": "node scripts/generate --branch default && grunt test",
    "generate": "node scripts/generate"
  },
  "engines": {
    "node": ">=0.8 <0.11"
  }
}<|MERGE_RESOLUTION|>--- conflicted
+++ resolved
@@ -7,11 +7,7 @@
   "description": "The official low-level Elasticsearch client for Node.js and the browser.",
   "main": "src/elasticsearch.js",
   "homepage": "http://www.elasticsearch.org/guide/en/elasticsearch/client/javascript-api/current/index.html",
-<<<<<<< HEAD
   "version": "1.5.3",
-=======
-  "version": "1.5.2",
->>>>>>> 32bc9856
   "browser": {
     "./src/lib/connectors/index.js": "./src/lib/connectors/browser_index.js",
     "./src/lib/loggers/index.js": "./src/lib/loggers/browser_index.js",
